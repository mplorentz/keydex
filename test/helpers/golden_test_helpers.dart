--- conflicted
+++ resolved
@@ -78,15 +78,8 @@
 ///   wrapper: goldenMaterialAppWrapper,
 /// );
 /// ```
-<<<<<<< HEAD
-Widget Function(Widget) get goldenMaterialAppWrapper => (Widget child) => MaterialApp(
-      theme: keydex3Dark,
-      home: child,
-    );
-=======
 Widget Function(Widget) get goldenMaterialAppWrapper =>
     (Widget child) => MaterialApp(theme: keydex3Dark, home: child);
->>>>>>> 811aeb15
 
 /// Creates a MaterialApp wrapper with keydex3Dark theme and ProviderContainer for golden tests.
 ///
@@ -115,14 +108,7 @@
 }) {
   return UncontrolledProviderScope(
     container: container,
-<<<<<<< HEAD
-    child: MaterialApp(
-      theme: keydex3Dark,
-      home: child,
-    ),
-=======
     child: MaterialApp(theme: keydex3Dark, home: child),
->>>>>>> 811aeb15
   );
 }
 
