import 'dart:io';
import 'package:flutter/material.dart';
import 'package:flutter_riverpod/flutter_riverpod.dart';
import 'providers/key_provider.dart';
import 'services/logger.dart';
import 'screens/lockbox_list_screen.dart';
import 'screens/onboarding_screen.dart';
import 'utils/app_initialization.dart';
import 'widgets/theme.dart';

final navigatorKey = GlobalKey<NavigatorState>();

void main() {
  runApp(
    // Wrap the entire app with ProviderScope to enable Riverpod
    const ProviderScope(child: KeydexApp()),
  );
}

class KeydexApp extends ConsumerStatefulWidget {
  const KeydexApp({super.key});

  @override
  ConsumerState<KeydexApp> createState() => _KeydexAppState();
}

class _KeydexAppState extends ConsumerState<KeydexApp> {
  bool _isInitializing = true;
  String? _initError;

  @override
  void initState() {
    super.initState();
    _initializeApp();
  }

  Future<void> _initializeApp() async {
    try {
      // Check if user has a key - if yes, initialize services
      final loginService = ref.read(loginServiceProvider);
      final existingKey = await loginService.getStoredNostrKey();

      if (existingKey != null) {
        // User is logged in - initialize services
        await initializeAppServices(ref);
      }
      // If no key exists, we'll show onboarding screen

      if (mounted) {
        setState(() {
          _isInitializing = false;
        });
      }
    } catch (e) {
      Log.error('Error initializing app', e);
      if (mounted) {
        setState(() {
          _isInitializing = false;
          _initError = 'Failed to initialize: ${e.toString()}';
        });
      }
    }
  }

  @override
  Widget build(BuildContext context) {
    // Watch login state to determine which screen to show
    final isLoggedInAsync = ref.watch(isLoggedInProvider);

    return MaterialApp(
      navigatorKey: navigatorKey,
<<<<<<< HEAD
      title: 'Horcrux',
=======
      title: 'Horcrux Lockbox',
>>>>>>> 811aeb15
      theme: keydex3Light,
      darkTheme: keydex3Dark,
      themeMode: ThemeMode.system,
      debugShowCheckedModeBanner: false,
      home: _isInitializing
          ? const _InitializingScreen()
          : _initError != null
          ? _ErrorScreen(error: _initError!)
          : isLoggedInAsync.when(
              data: (isLoggedIn) => isLoggedIn
                  ? const LockboxListScreen()
                  : const OnboardingScreen(),
              loading: () => const _InitializingScreen(),
              error: (_, __) =>
                  const LockboxListScreen(), // Fallback to main screen on error
            ),
    );
  }
}

// Loading screen shown during app initialization
class _InitializingScreen extends StatelessWidget {
  const _InitializingScreen();

  @override
  Widget build(BuildContext context) {
    return Scaffold(
      body: Center(
        child: Column(
          mainAxisAlignment: MainAxisAlignment.center,
          children: [
            const CircularProgressIndicator(color: Color(0xFFf47331)),
            const SizedBox(height: 24),
            Text(
              'Initializing Horcrux...',
<<<<<<< HEAD
              style: TextStyle(
                fontSize: 18,
                color: Colors.grey[600],
              ),
=======
              style: TextStyle(fontSize: 18, color: Colors.grey[600]),
>>>>>>> 811aeb15
            ),
            const SizedBox(height: 12),
            Text(
              'Setting up secure storage',
              style: TextStyle(fontSize: 14, color: Colors.grey[500]),
            ),
          ],
        ),
      ),
    );
  }
}

// Error screen shown if initialization fails
class _ErrorScreen extends StatelessWidget {
  final String error;

  const _ErrorScreen({required this.error});

  @override
  Widget build(BuildContext context) {
    return Scaffold(
      body: Center(
        child: Padding(
          padding: const EdgeInsets.all(24),
          child: Column(
            mainAxisAlignment: MainAxisAlignment.center,
            children: [
              Icon(Icons.error_outline, size: 64, color: Colors.red[400]),
              const SizedBox(height: 24),
              const Text(
                'Initialization Failed',
                style: TextStyle(fontSize: 24, fontWeight: FontWeight.bold),
              ),
              const SizedBox(height: 16),
              Text(
                error,
                textAlign: TextAlign.center,
                style: TextStyle(fontSize: 14, color: Colors.grey[600]),
              ),
              const SizedBox(height: 24),
              ElevatedButton(
                onPressed: () {
                  // Restart the app
                  exit(0);
                },
                child: const Text('Restart App'),
              ),
            ],
          ),
        ),
      ),
    );
  }
}<|MERGE_RESOLUTION|>--- conflicted
+++ resolved
@@ -69,11 +69,7 @@
 
     return MaterialApp(
       navigatorKey: navigatorKey,
-<<<<<<< HEAD
       title: 'Horcrux',
-=======
-      title: 'Horcrux Lockbox',
->>>>>>> 811aeb15
       theme: keydex3Light,
       darkTheme: keydex3Dark,
       themeMode: ThemeMode.system,
@@ -109,14 +105,7 @@
             const SizedBox(height: 24),
             Text(
               'Initializing Horcrux...',
-<<<<<<< HEAD
-              style: TextStyle(
-                fontSize: 18,
-                color: Colors.grey[600],
-              ),
-=======
               style: TextStyle(fontSize: 18, color: Colors.grey[600]),
->>>>>>> 811aeb15
             ),
             const SizedBox(height: 12),
             Text(
