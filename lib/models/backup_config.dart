--- conflicted
+++ resolved
@@ -35,14 +35,12 @@
   String? contentHash,
 }) {
   // Validate inputs
-  if (threshold < LockboxBackupConstraints.minThreshold ||
-      threshold > totalKeys) {
+  if (threshold < LockboxBackupConstraints.minThreshold || threshold > totalKeys) {
     throw ArgumentError(
       'Threshold must be >= ${LockboxBackupConstraints.minThreshold} and <= totalKeys',
     );
   }
-  if (totalKeys < threshold ||
-      totalKeys > LockboxBackupConstraints.maxTotalKeys) {
+  if (totalKeys < threshold || totalKeys > LockboxBackupConstraints.maxTotalKeys) {
     throw ArgumentError(
       'TotalKeys must be >= threshold and <= ${LockboxBackupConstraints.maxTotalKeys}',
     );
@@ -61,13 +59,8 @@
   }
 
   // Validate key holders with pubkeys have unique npubs
-  final keyHoldersWithPubkeys = keyHolders
-      .where((h) => h.pubkey != null)
-      .toList();
-  final npubs = keyHoldersWithPubkeys
-      .map((h) => h.npub)
-      .where((n) => n != null)
-      .toSet();
+  final keyHoldersWithPubkeys = keyHolders.where((h) => h.pubkey != null).toList();
+  final npubs = keyHoldersWithPubkeys.map((h) => h.npub).where((n) => n != null).toSet();
   if (npubs.length != keyHoldersWithPubkeys.length) {
     throw ArgumentError('All key holders with pubkeys must have unique npubs');
   }
@@ -139,12 +132,10 @@
   /// Check if this backup configuration is valid
   bool get isValid {
     try {
-      if (threshold < LockboxBackupConstraints.minThreshold ||
-          threshold > totalKeys) {
+      if (threshold < LockboxBackupConstraints.minThreshold || threshold > totalKeys) {
         return false;
       }
-      if (totalKeys < threshold ||
-          totalKeys > LockboxBackupConstraints.maxTotalKeys) {
+      if (totalKeys < threshold || totalKeys > LockboxBackupConstraints.maxTotalKeys) {
         return false;
       }
       if (keyHolders.length != totalKeys) return false;
@@ -155,22 +146,11 @@
       if (ids.length != keyHolders.length) return false;
 
       // Check for unique npubs (only for key holders with pubkeys)
-<<<<<<< HEAD
       final keyHoldersWithPubkeys = keyHolders.where((h) => h.pubkey != null).toList();
       final npubs = keyHoldersWithPubkeys.map((h) => h.npub).where((n) => n != null).toSet();
       if (npubs.length != keyHoldersWithPubkeys.length) {
         return false;
       }
-=======
-      final keyHoldersWithPubkeys = keyHolders
-          .where((h) => h.pubkey != null)
-          .toList();
-      final npubs = keyHoldersWithPubkeys
-          .map((h) => h.npub)
-          .where((n) => n != null)
-          .toSet();
-      if (npubs.length != keyHoldersWithPubkeys.length) return false;
->>>>>>> 811aeb15
 
       // Check relay URLs
       for (final relay in relays) {
@@ -200,15 +180,12 @@
 
   /// Get the number of acknowledged key holders
   int get acknowledgedKeyHoldersCount {
-    return keyHolders
-        .where((h) => h.status == KeyHolderStatus.holdingKey)
-        .length;
+    return keyHolders.where((h) => h.status == KeyHolderStatus.holdingKey).length;
   }
 
   /// Check if backup is ready (all key holders acknowledged)
   bool get isReady {
-    return status == BackupStatus.active &&
-        acknowledgedKeyHoldersCount >= threshold;
+    return status == BackupStatus.active && acknowledgedKeyHoldersCount >= threshold;
   }
 
   /// Check if all key holders are ready for distribution (have pubkeys)
@@ -218,9 +195,7 @@
 
   /// Get the number of key holders still pending (invited but not accepted)
   int get pendingInvitationsCount {
-    return keyHolders
-        .where((h) => h.status == KeyHolderStatus.invited && h.pubkey == null)
-        .length;
+    return keyHolders.where((h) => h.status == KeyHolderStatus.invited && h.pubkey == null).length;
   }
 
   /// Check if redistribution is needed (config changed but not redistributed)
@@ -314,8 +289,7 @@
       orElse: () => BackupStatus.pending,
     ),
     distributionVersion:
-        json['distributionVersion'] as int? ??
-        1, // Default to 1 for backward compatibility
+        json['distributionVersion'] as int? ?? 1, // Default to 1 for backward compatibility
   );
 }
 
