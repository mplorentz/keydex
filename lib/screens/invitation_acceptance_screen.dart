import 'package:flutter/material.dart';
import 'package:flutter_riverpod/flutter_riverpod.dart';
import 'package:ndk/shared/nips/nip01/helpers.dart';
import '../models/invitation_link.dart';
import '../models/invitation_status.dart';
import '../models/invitation_exceptions.dart';
import '../services/invitation_service.dart';
import '../providers/invitation_provider.dart';
import '../providers/key_provider.dart';
import '../widgets/row_button_stack.dart';
import '../widgets/row_button.dart';

/// Screen for accepting or denying an invitation link
///
/// This screen is accessed via deep link and displays invitation details
/// allowing the user to accept or deny the invitation.
class InvitationAcceptanceScreen extends ConsumerStatefulWidget {
  final String inviteCode;

  const InvitationAcceptanceScreen({super.key, required this.inviteCode});

  @override
  ConsumerState<InvitationAcceptanceScreen> createState() => _InvitationAcceptanceScreenState();
}

class _InvitationAcceptanceScreenState extends ConsumerState<InvitationAcceptanceScreen> {
  bool _isProcessing = false;
  String? _errorMessage;

  @override
  Widget build(BuildContext context) {
    final invitationAsync = ref.watch(
      invitationByCodeProvider(widget.inviteCode),
    );
    final currentPubkeyAsync = ref.watch(currentPublicKeyProvider);

    return Scaffold(
<<<<<<< HEAD
      appBar: AppBar(
        centerTitle: false,
      ),
=======
      appBar: AppBar(title: const Text('Invitation'), centerTitle: false),
>>>>>>> 37c734c3
      body: invitationAsync.when(
        loading: () => const Center(child: CircularProgressIndicator()),
        error: (error, stack) => Padding(
          padding: const EdgeInsets.all(16.0),
          child: Center(
            child: Column(
              mainAxisAlignment: MainAxisAlignment.center,
              children: [
                const Icon(Icons.error_outline, size: 64, color: Colors.red),
                const SizedBox(height: 16),
                Text(
                  'Error loading invitation',
                  style: Theme.of(context).textTheme.headlineSmall,
                ),
                const SizedBox(height: 8),
                Text(
                  error.toString(),
                  style: Theme.of(context).textTheme.bodyMedium,
                  textAlign: TextAlign.center,
                ),
                const SizedBox(height: 24),
                ElevatedButton(
                  onPressed: () => Navigator.pop(context),
                  child: const Text('Go Back'),
                ),
              ],
            ),
          ),
        ),
        data: (invitation) {
          if (invitation == null) {
            return Padding(
              padding: const EdgeInsets.all(16.0),
              child: Center(
                child: Column(
                  mainAxisAlignment: MainAxisAlignment.center,
                  children: [
                    const Icon(Icons.link_off, size: 64, color: Colors.grey),
                    const SizedBox(height: 16),
                    Text(
                      'Invitation Not Found',
                      style: Theme.of(context).textTheme.headlineSmall,
                    ),
                    const SizedBox(height: 8),
                    const Text(
                      'This invitation link is invalid or has expired.',
                      textAlign: TextAlign.center,
                    ),
                    const SizedBox(height: 24),
                    ElevatedButton(
                      onPressed: () => Navigator.pop(context),
                      child: const Text('Go Back'),
                    ),
                  ],
                ),
              ),
            );
          }

          return _buildInvitationContent(invitation, currentPubkeyAsync);
        },
      ),
    );
  }

  Widget _buildInvitationContent(
    InvitationLink invitation,
    AsyncValue<String?> currentPubkeyAsync,
  ) {
    final canAct = invitation.status.canRedeem && !_isProcessing;
    final isTerminal = invitation.status.isTerminal;
    final ownerNpub = Helpers.encodeBech32(invitation.ownerPubkey, 'npub');

<<<<<<< HEAD
    return Column(
      children: [
        Expanded(
          child: SingleChildScrollView(
            padding: const EdgeInsets.all(16.0),
            child: Column(
              crossAxisAlignment: CrossAxisAlignment.start,
              children: [
                // Status Banner
                if (isTerminal)
                  Container(
                    padding: const EdgeInsets.all(12.0),
                    margin: const EdgeInsets.only(bottom: 16.0),
                    decoration: BoxDecoration(
                      color: _getStatusColor(invitation.status).withValues(alpha: 0.1),
                      borderRadius: BorderRadius.circular(4.0),
                      border: Border.all(
=======
    return Padding(
      padding: const EdgeInsets.all(16.0),
      child: Column(
        crossAxisAlignment: CrossAxisAlignment.start,
        children: [
          // Status Banner
          if (isTerminal)
            Container(
              padding: const EdgeInsets.all(12.0),
              margin: const EdgeInsets.only(bottom: 16.0),
              decoration: BoxDecoration(
                color: _getStatusColor(
                  invitation.status,
                ).withValues(alpha: 0.1),
                borderRadius: BorderRadius.circular(8.0),
                border: Border.all(
                  color: _getStatusColor(invitation.status),
                  width: 1,
                ),
              ),
              child: Row(
                children: [
                  Icon(
                    _getStatusIcon(invitation.status),
                    color: _getStatusColor(invitation.status),
                  ),
                  const SizedBox(width: 8),
                  Expanded(
                    child: Text(
                      invitation.status.description,
                      style: TextStyle(
>>>>>>> 37c734c3
                        color: _getStatusColor(invitation.status),
                        width: 1,
                      ),
                    ),
                    child: Row(
                      children: [
                        Icon(
                          _getStatusIcon(invitation.status),
                          color: _getStatusColor(invitation.status),
                        ),
                        const SizedBox(width: 8),
                        Expanded(
                          child: Text(
                            invitation.status.description,
                            style: TextStyle(
                              color: _getStatusColor(invitation.status),
                              fontWeight: FontWeight.w500,
                            ),
                          ),
                        ),
                      ],
                    ),
                  ),

                // Title
                Text(
                  'You\'ve been invited',
                  style: Theme.of(context).textTheme.headlineSmall,
                ),
                const SizedBox(height: 8),

                // Explainer text
                Text(
                  'Accepting this invitation will grant you access to a shared lockbox. You\'ll be able to view and manage the contents.',
                  style: Theme.of(context).textTheme.bodyMedium?.copyWith(
                        color: Theme.of(context).colorScheme.onSurface.withValues(alpha: 0.7),
                      ),
                ),
                const SizedBox(height: 24),

                // Owner information
                Text(
                  'From',
                  style: Theme.of(context).textTheme.labelSmall?.copyWith(
                        color: Theme.of(context).colorScheme.onSurface.withValues(alpha: 0.6),
                      ),
                ),
                const SizedBox(height: 4),
                Text(
                  ownerNpub,
                  style: Theme.of(context).textTheme.bodyLarge?.copyWith(
                        fontFamily: 'monospace',
                        fontWeight: FontWeight.w500,
                      ),
                ),
                const SizedBox(height: 24),

                // Invitee name (if provided)
                if (invitation.inviteeName != null) ...[
                  Text(
<<<<<<< HEAD
                    'Invited as',
                    style: Theme.of(context).textTheme.labelSmall?.copyWith(
                          color: Theme.of(context).colorScheme.onSurface.withValues(alpha: 0.6),
                        ),
                  ),
                  const SizedBox(height: 4),
                  Text(
                    invitation.inviteeName!,
                    style: Theme.of(context).textTheme.bodyLarge?.copyWith(
                          fontWeight: FontWeight.w500,
=======
                    'You\'ve been invited',
                    style: Theme.of(context).textTheme.headlineSmall,
                  ),
                  const SizedBox(height: 16),
                  _buildDetailRow(
                    'Invitation Code:',
                    widget.inviteCode,
                    monospace: true,
                  ),
                  const SizedBox(height: 12),
                  if (invitation.inviteeName != null)
                    _buildDetailRow('Invitee Name:', invitation.inviteeName!),
                  const SizedBox(height: 12),
                  _buildDetailRow(
                    'Owner Public Key:',
                    Helpers.encodeBech32(invitation.ownerPubkey, 'npub'),
                    monospace: true,
                  ),
                  const SizedBox(height: 12),
                  _buildDetailRow(
                    'Relays:',
                    '${invitation.relayUrls.length} relay(s)',
                  ),
                  if (invitation.relayUrls.isNotEmpty) ...[
                    const SizedBox(height: 8),
                    ...invitation.relayUrls.map(
                      (relay) => Padding(
                        padding: const EdgeInsets.only(left: 16.0, top: 4.0),
                        child: Text(
                          relay,
                          style: Theme.of(context).textTheme.bodySmall?.copyWith(
                                fontFamily: 'monospace',
                                color: Colors.grey[700],
                              ),
>>>>>>> 37c734c3
                        ),
                  ),
                  const SizedBox(height: 24),
                ],

                // Lockbox name (if available)
                if (invitation.lockboxName != 'Shared Lockbox') ...[
                  Text(
                    'Lockbox',
                    style: Theme.of(context).textTheme.labelSmall?.copyWith(
                          color: Theme.of(context).colorScheme.onSurface.withValues(alpha: 0.6),
                        ),
                  ),
                  const SizedBox(height: 4),
                  Text(
                    invitation.lockboxName,
                    style: Theme.of(context).textTheme.bodyLarge?.copyWith(
                          fontWeight: FontWeight.w500,
                        ),
                  ),
                  const SizedBox(height: 24),
                ],

                // Error Message
                if (_errorMessage != null) ...[
                  Container(
                    padding: const EdgeInsets.all(12.0),
                    decoration: BoxDecoration(
                      color: Colors.red.withValues(alpha: 0.1),
                      borderRadius: BorderRadius.circular(4.0),
                      border: Border.all(color: Colors.red, width: 1),
                    ),
                    child: Row(
                      children: [
                        const Icon(Icons.error_outline, color: Colors.red, size: 20),
                        const SizedBox(width: 8),
                        Expanded(
                          child: Text(
                            _errorMessage!,
                            style: const TextStyle(color: Colors.red),
                          ),
                        ),
                      ],
                    ),
                  ),
                ],
              ],
            ),
          ),
        ),

        // Action Buttons
        if (!isTerminal)
          currentPubkeyAsync.when(
            loading: () => const RowButton(
              onPressed: null,
              icon: Icons.hourglass_empty,
              text: 'Checking account...',
            ),
            error: (error, _) => Column(
              children: [
                Container(
                  padding: const EdgeInsets.all(12.0),
                  margin: const EdgeInsets.all(16.0),
                  decoration: BoxDecoration(
                    color: Colors.red.withValues(alpha: 0.1),
                    borderRadius: BorderRadius.circular(4.0),
                    border: Border.all(color: Colors.red, width: 1),
                  ),
                  child: const Row(
                    children: [
<<<<<<< HEAD
                      Icon(Icons.error_outline, color: Colors.red, size: 20),
                      SizedBox(width: 8),
                      Expanded(
                        child: Text(
                          'Error checking account. Please ensure you are logged in.',
                          style: TextStyle(color: Colors.red),
=======
                      Container(
                        padding: const EdgeInsets.all(12.0),
                        margin: const EdgeInsets.only(bottom: 16.0),
                        decoration: BoxDecoration(
                          color: Colors.orange.withValues(alpha: 0.1),
                          borderRadius: BorderRadius.circular(8.0),
                          border: Border.all(color: Colors.orange, width: 1),
                        ),
                        child: const Row(
                          children: [
                            Icon(
                              Icons.warning_amber,
                              color: Colors.orange,
                              size: 20,
                            ),
                            SizedBox(width: 8),
                            Expanded(
                              child: Text(
                                'You need to be logged in to accept an invitation.',
                                style: TextStyle(color: Colors.orange),
                              ),
                            ),
                          ],
                        ),
                      ),
                      SizedBox(
                        width: double.infinity,
                        child: ElevatedButton(
                          onPressed: () => Navigator.pop(context),
                          child: const Text('Go Back'),
>>>>>>> 37c734c3
                        ),
                      ),
                    ],
                  ),
                ),
                RowButton(
                  onPressed: () => Navigator.pop(context),
                  icon: Icons.arrow_back,
                  text: 'Go Back',
                ),
              ],
            ),
            data: (pubkey) {
              if (pubkey == null) {
                return Column(
                  children: [
                    Container(
                      padding: const EdgeInsets.all(12.0),
                      margin: const EdgeInsets.all(16.0),
                      decoration: BoxDecoration(
                        color: Colors.orange.withValues(alpha: 0.1),
                        borderRadius: BorderRadius.circular(4.0),
                        border: Border.all(color: Colors.orange, width: 1),
                      ),
<<<<<<< HEAD
                      child: const Row(
                        children: [
                          Icon(Icons.warning_amber, color: Colors.orange, size: 20),
                          SizedBox(width: 8),
                          Expanded(
                            child: Text(
                              'You need to be logged in to accept an invitation.',
                              style: TextStyle(color: Colors.orange),
                            ),
                          ),
                        ],
=======
                    ),
                    const SizedBox(width: 16),
                    Expanded(
                      child: ElevatedButton(
                        onPressed: canAct ? () => _acceptInvitation(pubkey) : null,
                        child: _isProcessing
                            ? const Row(
                                mainAxisAlignment: MainAxisAlignment.center,
                                children: [
                                  SizedBox(
                                    width: 16,
                                    height: 16,
                                    child: CircularProgressIndicator(
                                      strokeWidth: 2,
                                    ),
                                  ),
                                  SizedBox(width: 8),
                                  Text('Processing...'),
                                ],
                              )
                            : const Text('Accept'),
>>>>>>> 37c734c3
                      ),
                    ),
                    RowButton(
                      onPressed: () => Navigator.pop(context),
                      icon: Icons.arrow_back,
                      text: 'Go Back',
                    ),
                  ],
                );
              }

              return RowButtonStack(
                buttons: [
                  RowButtonConfig(
                    onPressed: canAct ? _denyInvitation : null,
                    icon: Icons.close,
                    text: 'Deny',
                  ),
                  RowButtonConfig(
                    onPressed: canAct && !_isProcessing ? () => _acceptInvitation(pubkey) : null,
                    icon: _isProcessing ? Icons.hourglass_empty : Icons.check,
                    text: _isProcessing ? 'Processing...' : 'Accept',
                  ),
                ],
              );
            },
          )
        else
          RowButton(
            onPressed: () => Navigator.pop(context),
            icon: Icons.arrow_back,
            text: 'Go Back',
          ),
      ],
    );
  }


  Color _getStatusColor(InvitationStatus status) {
    switch (status) {
      case InvitationStatus.redeemed:
        return Colors.green;
      case InvitationStatus.denied:
        return Colors.orange;
      case InvitationStatus.invalidated:
      case InvitationStatus.error:
        return Colors.red;
      case InvitationStatus.created:
      case InvitationStatus.pending:
        return Colors.blue;
    }
  }

  IconData _getStatusIcon(InvitationStatus status) {
    switch (status) {
      case InvitationStatus.redeemed:
        return Icons.check_circle;
      case InvitationStatus.denied:
        return Icons.cancel;
      case InvitationStatus.invalidated:
      case InvitationStatus.error:
        return Icons.error;
      case InvitationStatus.created:
      case InvitationStatus.pending:
        return Icons.info;
    }
  }

  Future<void> _acceptInvitation(String inviteePubkey) async {
    setState(() {
      _isProcessing = true;
      _errorMessage = null;
    });

    try {
      final invitationService = ref.read(invitationServiceProvider);
      await invitationService.redeemInvitation(
        inviteCode: widget.inviteCode,
        inviteePubkey: inviteePubkey,
      );

      if (mounted) {
        ScaffoldMessenger.of(context).showSnackBar(
          const SnackBar(
            content: Text('Invitation accepted successfully!'),
            backgroundColor: Colors.green,
          ),
        );

        // Refresh the invitation data
        ref.invalidate(invitationByCodeProvider(widget.inviteCode));

        // Navigate back after a short delay
        Future.delayed(const Duration(milliseconds: 500), () {
          if (mounted) {
            Navigator.pop(context);
          }
        });
      }
    } on InvitationAlreadyRedeemedException {
      setState(() {
        _errorMessage = 'This invitation has already been redeemed.';
        _isProcessing = false;
      });
      ref.invalidate(invitationByCodeProvider(widget.inviteCode));
    } on InvitationInvalidatedException catch (e) {
      setState(() {
        _errorMessage = 'This invitation has been invalidated: ${e.reason}';
        _isProcessing = false;
      });
      ref.invalidate(invitationByCodeProvider(widget.inviteCode));
    } on InvitationNotFoundException {
      setState(() {
        _errorMessage = 'Invitation not found. It may have expired or been removed.';
        _isProcessing = false;
      });
      ref.invalidate(invitationByCodeProvider(widget.inviteCode));
    } on ArgumentError catch (e) {
      // Handle various argument errors including duplicate redemption and owner redemption
      setState(() {
        _errorMessage = e.message;
        _isProcessing = false;
      });
      ref.invalidate(invitationByCodeProvider(widget.inviteCode));
    } catch (e) {
      if (mounted) {
        final errorMessage = e.toString().replaceAll('Exception: ', '');
        setState(() {
          _errorMessage = errorMessage;
          _isProcessing = false;
        });

        // Show error snackbar
        ScaffoldMessenger.of(context).showSnackBar(
          SnackBar(
            content: Text(errorMessage),
            backgroundColor: Colors.red,
            duration: const Duration(seconds: 5),
          ),
        );
      }
    }
  }

  Future<void> _denyInvitation() async {
    final confirmed = await showDialog<bool>(
      context: context,
      builder: (context) => AlertDialog(
        title: const Text('Deny Invitation?'),
        content: const Text(
          'Are you sure you want to deny this invitation? This action cannot be undone.',
        ),
        actions: [
          TextButton(
            onPressed: () => Navigator.pop(context, false),
            child: const Text('Cancel'),
          ),
          OutlinedButton(
            onPressed: () => Navigator.pop(context, true),
            style: OutlinedButton.styleFrom(foregroundColor: Colors.red),
            child: const Text('Deny'),
          ),
        ],
      ),
    );

    if (confirmed != true) return;

    setState(() {
      _isProcessing = true;
      _errorMessage = null;
    });

    try {
      final invitationService = ref.read(invitationServiceProvider);
      await invitationService.denyInvitation(inviteCode: widget.inviteCode);

      if (mounted) {
        ScaffoldMessenger.of(context).showSnackBar(
          const SnackBar(
            content: Text('Invitation denied'),
            backgroundColor: Colors.orange,
          ),
        );

        // Refresh the invitation data
        ref.invalidate(invitationByCodeProvider(widget.inviteCode));

        // Navigate back after a short delay
        Future.delayed(const Duration(milliseconds: 500), () {
          if (mounted) {
            Navigator.pop(context);
          }
        });
      }
    } on InvitationNotFoundException {
      setState(() {
        _errorMessage = 'Invitation not found. It may have expired or been removed.';
        _isProcessing = false;
      });
      ref.invalidate(invitationByCodeProvider(widget.inviteCode));
    } on InvitationAlreadyRedeemedException {
      setState(() {
        _errorMessage = 'This invitation has already been redeemed.';
        _isProcessing = false;
      });
      ref.invalidate(invitationByCodeProvider(widget.inviteCode));
    } on InvitationInvalidatedException catch (e) {
      setState(() {
        _errorMessage = 'This invitation has been invalidated: ${e.reason}';
        _isProcessing = false;
      });
      ref.invalidate(invitationByCodeProvider(widget.inviteCode));
    } on ArgumentError catch (e) {
      setState(() {
        _errorMessage = e.message;
        _isProcessing = false;
      });
      ref.invalidate(invitationByCodeProvider(widget.inviteCode));
    } catch (e) {
      if (mounted) {
        setState(() {
          _errorMessage = 'Failed to deny invitation: ${e.toString()}';
          _isProcessing = false;
        });
      }
    }
  }
}<|MERGE_RESOLUTION|>--- conflicted
+++ resolved
@@ -35,13 +35,10 @@
     final currentPubkeyAsync = ref.watch(currentPublicKeyProvider);
 
     return Scaffold(
-<<<<<<< HEAD
       appBar: AppBar(
+        title: const Text('Invitation'),
         centerTitle: false,
       ),
-=======
-      appBar: AppBar(title: const Text('Invitation'), centerTitle: false),
->>>>>>> 37c734c3
       body: invitationAsync.when(
         loading: () => const Center(child: CircularProgressIndicator()),
         error: (error, stack) => Padding(
@@ -115,7 +112,6 @@
     final isTerminal = invitation.status.isTerminal;
     final ownerNpub = Helpers.encodeBech32(invitation.ownerPubkey, 'npub');
 
-<<<<<<< HEAD
     return Column(
       children: [
         Expanded(
@@ -133,39 +129,6 @@
                       color: _getStatusColor(invitation.status).withValues(alpha: 0.1),
                       borderRadius: BorderRadius.circular(4.0),
                       border: Border.all(
-=======
-    return Padding(
-      padding: const EdgeInsets.all(16.0),
-      child: Column(
-        crossAxisAlignment: CrossAxisAlignment.start,
-        children: [
-          // Status Banner
-          if (isTerminal)
-            Container(
-              padding: const EdgeInsets.all(12.0),
-              margin: const EdgeInsets.only(bottom: 16.0),
-              decoration: BoxDecoration(
-                color: _getStatusColor(
-                  invitation.status,
-                ).withValues(alpha: 0.1),
-                borderRadius: BorderRadius.circular(8.0),
-                border: Border.all(
-                  color: _getStatusColor(invitation.status),
-                  width: 1,
-                ),
-              ),
-              child: Row(
-                children: [
-                  Icon(
-                    _getStatusIcon(invitation.status),
-                    color: _getStatusColor(invitation.status),
-                  ),
-                  const SizedBox(width: 8),
-                  Expanded(
-                    child: Text(
-                      invitation.status.description,
-                      style: TextStyle(
->>>>>>> 37c734c3
                         color: _getStatusColor(invitation.status),
                         width: 1,
                       ),
@@ -226,7 +189,6 @@
                 // Invitee name (if provided)
                 if (invitation.inviteeName != null) ...[
                   Text(
-<<<<<<< HEAD
                     'Invited as',
                     style: Theme.of(context).textTheme.labelSmall?.copyWith(
                           color: Theme.of(context).colorScheme.onSurface.withValues(alpha: 0.6),
@@ -237,42 +199,6 @@
                     invitation.inviteeName!,
                     style: Theme.of(context).textTheme.bodyLarge?.copyWith(
                           fontWeight: FontWeight.w500,
-=======
-                    'You\'ve been invited',
-                    style: Theme.of(context).textTheme.headlineSmall,
-                  ),
-                  const SizedBox(height: 16),
-                  _buildDetailRow(
-                    'Invitation Code:',
-                    widget.inviteCode,
-                    monospace: true,
-                  ),
-                  const SizedBox(height: 12),
-                  if (invitation.inviteeName != null)
-                    _buildDetailRow('Invitee Name:', invitation.inviteeName!),
-                  const SizedBox(height: 12),
-                  _buildDetailRow(
-                    'Owner Public Key:',
-                    Helpers.encodeBech32(invitation.ownerPubkey, 'npub'),
-                    monospace: true,
-                  ),
-                  const SizedBox(height: 12),
-                  _buildDetailRow(
-                    'Relays:',
-                    '${invitation.relayUrls.length} relay(s)',
-                  ),
-                  if (invitation.relayUrls.isNotEmpty) ...[
-                    const SizedBox(height: 8),
-                    ...invitation.relayUrls.map(
-                      (relay) => Padding(
-                        padding: const EdgeInsets.only(left: 16.0, top: 4.0),
-                        child: Text(
-                          relay,
-                          style: Theme.of(context).textTheme.bodySmall?.copyWith(
-                                fontFamily: 'monospace',
-                                color: Colors.grey[700],
-                              ),
->>>>>>> 37c734c3
                         ),
                   ),
                   const SizedBox(height: 24),
@@ -344,45 +270,12 @@
                   ),
                   child: const Row(
                     children: [
-<<<<<<< HEAD
                       Icon(Icons.error_outline, color: Colors.red, size: 20),
                       SizedBox(width: 8),
                       Expanded(
                         child: Text(
                           'Error checking account. Please ensure you are logged in.',
                           style: TextStyle(color: Colors.red),
-=======
-                      Container(
-                        padding: const EdgeInsets.all(12.0),
-                        margin: const EdgeInsets.only(bottom: 16.0),
-                        decoration: BoxDecoration(
-                          color: Colors.orange.withValues(alpha: 0.1),
-                          borderRadius: BorderRadius.circular(8.0),
-                          border: Border.all(color: Colors.orange, width: 1),
-                        ),
-                        child: const Row(
-                          children: [
-                            Icon(
-                              Icons.warning_amber,
-                              color: Colors.orange,
-                              size: 20,
-                            ),
-                            SizedBox(width: 8),
-                            Expanded(
-                              child: Text(
-                                'You need to be logged in to accept an invitation.',
-                                style: TextStyle(color: Colors.orange),
-                              ),
-                            ),
-                          ],
-                        ),
-                      ),
-                      SizedBox(
-                        width: double.infinity,
-                        child: ElevatedButton(
-                          onPressed: () => Navigator.pop(context),
-                          child: const Text('Go Back'),
->>>>>>> 37c734c3
                         ),
                       ),
                     ],
@@ -407,7 +300,6 @@
                         borderRadius: BorderRadius.circular(4.0),
                         border: Border.all(color: Colors.orange, width: 1),
                       ),
-<<<<<<< HEAD
                       child: const Row(
                         children: [
                           Icon(Icons.warning_amber, color: Colors.orange, size: 20),
@@ -419,29 +311,6 @@
                             ),
                           ),
                         ],
-=======
-                    ),
-                    const SizedBox(width: 16),
-                    Expanded(
-                      child: ElevatedButton(
-                        onPressed: canAct ? () => _acceptInvitation(pubkey) : null,
-                        child: _isProcessing
-                            ? const Row(
-                                mainAxisAlignment: MainAxisAlignment.center,
-                                children: [
-                                  SizedBox(
-                                    width: 16,
-                                    height: 16,
-                                    child: CircularProgressIndicator(
-                                      strokeWidth: 2,
-                                    ),
-                                  ),
-                                  SizedBox(width: 8),
-                                  Text('Processing...'),
-                                ],
-                              )
-                            : const Text('Accept'),
->>>>>>> 37c734c3
                       ),
                     ),
                     RowButton(
@@ -478,7 +347,6 @@
       ],
     );
   }
-
 
   Color _getStatusColor(InvitationStatus status) {
     switch (status) {
