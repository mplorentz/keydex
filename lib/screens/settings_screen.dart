import 'package:flutter/material.dart';
import 'package:flutter_riverpod/flutter_riverpod.dart';
import '../widgets/debug_info_sheet.dart';
import 'relay_management_screen.dart';
import 'account_management_screen.dart';

/// Settings screen with debug and relay management options
class SettingsScreen extends ConsumerWidget {
  const SettingsScreen({super.key});

  void _showDebugInfo(BuildContext context, WidgetRef ref) {
    showModalBottomSheet(
      context: context,
      isScrollControlled: true,
      backgroundColor: Colors.transparent,
      builder: (context) => const DebugInfoSheet(),
    );
  }

  @override
  Widget build(BuildContext context, WidgetRef ref) {
    final theme = Theme.of(context);

    return Scaffold(
      appBar: AppBar(title: const Text('Settings'), centerTitle: false),
      body: ListView(
        children: [
          ListTile(
            leading: Container(
              padding: const EdgeInsets.all(8),
              decoration: BoxDecoration(
                color: theme.colorScheme.surfaceContainer,
                borderRadius: BorderRadius.circular(8),
              ),
<<<<<<< HEAD
              child: Icon(
                Icons.person,
                color: theme.colorScheme.onSurface,
              ),
            ),
            title: const Text('Account Management'),
            subtitle: const Text('View your Nostr ID and manage your account'),
            trailing: const Icon(Icons.chevron_right),
            onTap: () {
              Navigator.push(
                context,
                MaterialPageRoute(
                  builder: (context) => const AccountManagementScreen(),
                ),
              );
            },
          ),
          const Divider(height: 1),
          ListTile(
            leading: Container(
              padding: const EdgeInsets.all(8),
              decoration: BoxDecoration(
                color: theme.colorScheme.surfaceContainer,
                borderRadius: BorderRadius.circular(8),
              ),
              child: Icon(
                Icons.wifi,
                color: theme.colorScheme.onSurface,
              ),
=======
              child: Icon(Icons.wifi, color: theme.colorScheme.onSurface),
>>>>>>> 9dfb5242
            ),
            title: const Text('Relay Management'),
            subtitle: const Text('Configure and manage Nostr relays'),
            trailing: const Icon(Icons.chevron_right),
            onTap: () {
              Navigator.push(
                context,
                MaterialPageRoute(builder: (context) => const RelayManagementScreen()),
              );
            },
          ),
          const Divider(height: 1),
          ListTile(
            leading: Container(
              padding: const EdgeInsets.all(8),
              decoration: BoxDecoration(
                color: theme.colorScheme.surfaceContainer,
                borderRadius: BorderRadius.circular(8),
              ),
              child: Icon(Icons.bug_report, color: theme.colorScheme.onSurface),
            ),
            title: const Text('Debug Info'),
            subtitle: const Text('View keys and app information'),
            trailing: const Icon(Icons.chevron_right),
            onTap: () => _showDebugInfo(context, ref),
          ),
        ],
      ),
    );
  }
}<|MERGE_RESOLUTION|>--- conflicted
+++ resolved
@@ -32,7 +32,6 @@
                 color: theme.colorScheme.surfaceContainer,
                 borderRadius: BorderRadius.circular(8),
               ),
-<<<<<<< HEAD
               child: Icon(
                 Icons.person,
                 color: theme.colorScheme.onSurface,
@@ -62,9 +61,6 @@
                 Icons.wifi,
                 color: theme.colorScheme.onSurface,
               ),
-=======
-              child: Icon(Icons.wifi, color: theme.colorScheme.onSurface),
->>>>>>> 9dfb5242
             ),
             title: const Text('Relay Management'),
             subtitle: const Text('Configure and manage Nostr relays'),
