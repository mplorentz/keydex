--- conflicted
+++ resolved
@@ -30,12 +30,6 @@
                 spacing: 12,
                 runSpacing: 12,
                 children: [
-<<<<<<< HEAD
-                  ElevatedButton(onPressed: () {}, child: const Text('Primary')),
-                  OutlinedButton(onPressed: () {}, child: const Text('Secondary')),
-                  TextButton(onPressed: () {}, child: const Text('Tertiary')),
-                  IconButton(onPressed: () {}, icon: const Icon(Icons.more_horiz)),
-=======
                   ElevatedButton(
                     onPressed: () {},
                     child: const Text('Primary'),
@@ -49,7 +43,6 @@
                     onPressed: () {},
                     icon: const Icon(Icons.more_horiz),
                   ),
->>>>>>> 811aeb15
                 ],
               ),
               const SizedBox(height: 24),
@@ -57,13 +50,9 @@
               const SizedBox(height: 8),
               const Text("Here is some explanatory body text for a field."),
               const SizedBox(height: 8),
-<<<<<<< HEAD
-              const TextField(decoration: InputDecoration(labelText: 'Vault name')),
-=======
               const TextField(
                 decoration: InputDecoration(labelText: 'Vault name'),
               ),
->>>>>>> 811aeb15
               const SizedBox(height: 12),
               const Row(
                 children: [
@@ -114,15 +103,9 @@
                 children: [
                   ElevatedButton(
                     onPressed: () {
-<<<<<<< HEAD
-                      ScaffoldMessenger.of(context).showSnackBar(
-                        const SnackBar(content: Text('Saved!')),
-                      );
-=======
                       ScaffoldMessenger.of(
                         context,
                       ).showSnackBar(const SnackBar(content: Text('Saved!')));
->>>>>>> 811aeb15
                     },
                     child: const Text('Show toast'),
                   ),
@@ -185,20 +168,6 @@
   }
 
   Widget _icon(BuildContext context) => Container(
-<<<<<<< HEAD
-        width: 48,
-        height: 48,
-        decoration: BoxDecoration(
-          color: Theme.of(context).colorScheme.surfaceContainer,
-          borderRadius: BorderRadius.circular(8),
-        ),
-        child: Icon(
-          Icons.lock_outline,
-          color: Theme.of(context).colorScheme.onSurface,
-          size: 24,
-        ),
-      );
-=======
     width: 48,
     height: 48,
     decoration: BoxDecoration(
@@ -211,5 +180,4 @@
       size: 24,
     ),
   );
->>>>>>> 811aeb15
 }