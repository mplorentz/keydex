--- conflicted
+++ resolved
@@ -31,12 +31,8 @@
                           Center(
                             child: Text(
                               'Horcrux',
-<<<<<<< HEAD
-                              style: Theme.of(context).textTheme.displaySmall?.copyWith(
-=======
                               style: Theme.of(context).textTheme.displaySmall
                                   ?.copyWith(
->>>>>>> 811aeb15
                                     fontSize: 90,
                                     fontWeight: FontWeight.w700,
                                     height: 1.2,
