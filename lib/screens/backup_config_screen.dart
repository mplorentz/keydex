--- conflicted
+++ resolved
@@ -247,11 +247,6 @@
                                 else
                                   Column(
                                     children: [
-<<<<<<< HEAD
-                                      for (int i = 0; i < _keyHolders.length; i++) ...[
-                                        _buildKeyHolderListItem(_keyHolders[i]),
-                                        if (i < _keyHolders.length - 1) const Divider(height: 1),
-=======
                                       for (
                                         int i = 0;
                                         i < _keyHolders.length;
@@ -260,7 +255,6 @@
                                         _buildKeyHolderListItem(_keyHolders[i]),
                                         if (i < _keyHolders.length - 1)
                                           const Divider(height: 1),
->>>>>>> 811aeb15
                                       ],
                                     ],
                                   ),
