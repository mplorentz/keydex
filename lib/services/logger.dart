--- conflicted
+++ resolved
@@ -97,7 +97,6 @@
   }
 }
 
-<<<<<<< HEAD
 /// File output printer that writes logs to a file without ANSI color codes
 class FileOutputPrinter extends LogPrinter {
   final IOSink? _fileSink;
@@ -207,132 +206,18 @@
   }
 }
 
-/// Centralized logging service for the Keydex application.
-=======
 /// Centralized logging service for the Horcrux application.
->>>>>>> 98a0f1d7
 ///
 /// This service provides a consistent logging interface throughout the app
 /// with configurable log levels and formatting.
 /// Logs are written to both console and a file.
 class Log {
-<<<<<<< HEAD
-  static Logger? _logger;
-  static IOSink? _fileSink;
-  static File? _logFile;
-  static bool _initialized = false;
-
-  /// Initialize the logger with file output
-  static Future<void> _initialize() async {
-    if (_initialized) return;
-
-    try {
-      // Get application documents directory
-      final directory = await getApplicationDocumentsDirectory();
-      final logDir = Directory(path.join(directory.path, 'logs'));
-      if (!await logDir.exists()) {
-        await logDir.create(recursive: true);
-      }
-
-      // Create log file with current date
-      final now = DateTime.now();
-      final logFileName = 'keydex_${now.year}-${now.month.toString().padLeft(2, '0')}-'
-          '${now.day.toString().padLeft(2, '0')}.log';
-      _logFile = File(path.join(logDir.path, logFileName));
-      _fileSink = _logFile!.openWrite(mode: FileMode.append);
-
-      // Create multi-output logger: console + file
-      _logger = Logger(
-        output: MultiOutput([
-          ConsoleOutput(),
-          FileLogOutput(
-            _fileSink!,
-            FileOutputPrinter(_fileSink, printEmojis: true),
-          ),
-        ]),
-        printer: InlineTimePrinter(
-          colors: true,
-          printEmojis: true,
-        ),
-      );
-
-      _initialized = true;
-      _logger!.i('Logger initialized - logs will be written to: ${_logFile!.path}');
-    } catch (e) {
-      // If file logging fails, fall back to console only
-      _logger = Logger(
-        printer: InlineTimePrinter(
-          colors: true,
-          printEmojis: true,
-        ),
-      );
-      _logger!.w('Failed to initialize file logging: $e');
-      _initialized = true;
-    }
-  }
-
-  /// Get the current log file path
-  static Future<String?> getLogFilePath() async {
-    if (!_initialized) await _initialize();
-    return _logFile?.path;
-  }
-
-  /// Get all log files in the logs directory
-  static Future<List<File>> getAllLogFiles() async {
-    try {
-      final directory = await getApplicationDocumentsDirectory();
-      final logDir = Directory(path.join(directory.path, 'logs'));
-      if (!await logDir.exists()) {
-        return [];
-      }
-
-      final files = logDir
-          .listSync()
-          .whereType<File>()
-          .where((file) => path.basename(file.path).startsWith('keydex_') && 
-                          path.basename(file.path).endsWith('.log'))
-          .toList();
-      
-      // Sort by modification time, newest first
-      files.sort((a, b) => b.lastModifiedSync().compareTo(a.lastModifiedSync()));
-      return files;
-    } catch (e) {
-      return [];
-    }
-  }
-
-  /// Get the logs directory path
-  static Future<String> getLogsDirectoryPath() async {
-    final directory = await getApplicationDocumentsDirectory();
-    return path.join(directory.path, 'logs');
-  }
-
-  static Logger get _loggerInstance {
-    if (!_initialized) {
-      // Synchronous fallback - initialize async in background
-      _initialize().catchError((e) {
-        // Ignore errors during async init
-      });
-      // Return console-only logger until async init completes
-      return Logger(
-        printer: InlineTimePrinter(
-          colors: true,
-          printEmojis: true,
-        ),
-      );
-    }
-    return _logger ?? Logger(
-      printer: InlineTimePrinter(
-        colors: true,
-        printEmojis: true,
-      ),
-    );
-  }
-=======
   static final Logger _logger = Logger(
-    printer: InlineTimePrinter(colors: true, printEmojis: true),
+    printer: InlineTimePrinter(
+      colors: true,
+      printEmojis: true,
+    ),
   );
->>>>>>> 98a0f1d7
 
   /// Log trace messages (most detailed level)
   static void trace(String message, [dynamic error, StackTrace? stackTrace]) {
