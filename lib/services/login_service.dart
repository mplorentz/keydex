import 'package:ndk/shared/nips/nip01/key_pair.dart';
import 'package:ndk/shared/nips/nip01/bip340.dart';
import 'package:ndk/shared/nips/nip01/helpers.dart';
import 'package:ndk/shared/nips/nip44/nip44.dart';
import 'package:flutter_secure_storage/flutter_secure_storage.dart';
import 'package:meta/meta.dart';
import 'logger.dart';

/// Login service for managing user's Nostr authentication credentials
/// Only stores the private key - public key is derived as needed
class LoginService {
  static const _storage = FlutterSecureStorage();
  static const String _nostrPrivateKeyKey = 'nostr_private_key';

  static KeyPair? _cachedKeyPair;

  // Regular constructor - Riverpod manages the singleton behavior
  LoginService();

  /// Generate a new Nostr key pair and store only the private key securely
  Future<KeyPair> generateAndStoreNostrKey() async {
    Log.info('Generating and storing new Nostr key pair');
    final keyPair = Bip340.generatePrivateKey();

    // Only store the private key - public key can be derived
    await _storage.write(key: _nostrPrivateKeyKey, value: keyPair.privateKey);

    _cachedKeyPair = keyPair;
    Log.info(
      'Generated new Nostr key pair with public key: ${keyPair.publicKeyBech32}',
    );
    return keyPair;
  }

  /// Get the stored Nostr key pair, deriving public key from private key
  Future<KeyPair?> getStoredNostrKey() async {
    if (_cachedKeyPair != null) {
      return _cachedKeyPair;
    }

    try {
      final privateKey = await _storage.read(key: _nostrPrivateKeyKey);

      if (privateKey != null) {
        // Derive public key from private key
        final publicKey = Bip340.getPublicKey(privateKey);

        // Create full KeyPair with derived public key
        // Convert hex keys to bech32 format using NDK helpers
        final privateKeyBech32 = Helpers.encodeBech32(privateKey, 'nsec');
        final publicKeyBech32 = Helpers.encodeBech32(publicKey, 'npub');

        _cachedKeyPair = KeyPair(
          privateKey,
          publicKey,
          privateKeyBech32,
          publicKeyBech32,
        );
        Log.info(
          'Successfully loaded Nostr key pair from secure storage: $publicKey',
        );
        return _cachedKeyPair;
      } else {
        Log.error('No private key found in secure storage');
      }
    } catch (e) {
      Log.error('Error reading stored key', e);
    }

    return null;
  }

  /// Initialize key (generate if doesn't exist, or load existing)
  Future<KeyPair> initializeKey() async {
    final existingKey = await getStoredNostrKey();
    if (existingKey != null) {
      return existingKey;
    }

    // Generate new key if none exists
    return await generateAndStoreNostrKey();
  }

  /// Get the current user's public key
  /// Returns null if no key has been initialized
  Future<String?> getCurrentPublicKey() async {
    final keyPair = await getStoredNostrKey();
    return keyPair?.publicKey;
  }

  /// Get the current user's public key in bech32 format (npub)
  /// Returns null if no key has been initialized
  Future<String?> getCurrentPublicKeyBech32() async {
    final keyPair = await getStoredNostrKey();
    return keyPair?.publicKeyBech32;
  }

  /// Encrypt text using NIP-44 (self-encryption)
  Future<String> encryptText(String plaintext) async {
    final keyPair = await getStoredNostrKey();
    if (keyPair?.privateKey == null || keyPair?.publicKey == null) {
      throw Exception('No key pair available for encryption');
    }

    // Use NIP-44 to encrypt to ourselves (same key for sender and recipient)
    return await Nip44.encryptMessage(
      plaintext,
      keyPair!.privateKey!,
      keyPair.publicKey,
    );
  }

  /// Decrypt text using NIP-44 (self-decryption)
  Future<String> decryptText(String encryptedText) async {
    final keyPair = await getStoredNostrKey();
    if (keyPair?.privateKey == null || keyPair?.publicKey == null) {
      throw Exception('No key pair available for decryption');
    }

    // Use NIP-44 to decrypt from ourselves (same key for sender and recipient)
    return await Nip44.decryptMessage(
      encryptedText,
      keyPair!.privateKey!,
      keyPair.publicKey,
    );
  }

  /// Clear stored keys (for testing or reset purposes)
  Future<void> clearStoredKeys() async {
    await _storage.delete(key: _nostrPrivateKeyKey);
    _cachedKeyPair = null;
  }

  /// Test-only helper to reset the in-memory cache without touching storage
  @visibleForTesting
  void resetCacheForTest() {
    _cachedKeyPair = null;
  }

  /// Convert bech32 npub to hex public key
  String? npubToHex(String npub) {
    try {
      final decoded = Helpers.decodeBech32(npub);
      return decoded[0]; // First element is the hex key
    } catch (e) {
      Log.error('Error converting npub to hex', e);
      return null;
    }
  }

  /// Encrypt text for a specific recipient using NIP-44
  Future<String> encryptForRecipient({
    required String plaintext,
    required String recipientPubkey, // Expects hex public key
  }) async {
    final keyPair = await getStoredNostrKey();
    if (keyPair?.privateKey == null || keyPair?.publicKey == null) {
      throw Exception('No key pair available for encryption');
    }

    // Use NIP-44 to encrypt to the recipient
    return await Nip44.encryptMessage(
      plaintext,
      keyPair!.privateKey!,
      recipientPubkey, // Already in hex format
    );
  }

  /// Decrypt text from a specific sender using NIP-44
  Future<String> decryptFromSender({
    required String encryptedText,
    required String senderPubkey, // Expects hex public key
  }) async {
    final keyPair = await getStoredNostrKey();
    if (keyPair?.privateKey == null || keyPair?.publicKey == null) {
      throw Exception('No key pair available for decryption');
    }

    // Use NIP-44 to decrypt from the sender
    return await Nip44.decryptMessage(
      encryptedText,
      keyPair!.privateKey!,
      senderPubkey, // Already in hex format
    );
  }
<<<<<<< HEAD

  /// Import key from nsec (bech32 format)
  /// Decodes the bech32 nsec string to hex, validates it, and stores it
  /// Returns the KeyPair with both hex and bech32 formats
  Future<KeyPair> importNsecKey(String nsec) async {
    Log.info('Importing key from nsec');

    try {
      // Decode bech32 to get hex private key
      final decoded = Helpers.decodeBech32(nsec);
      if (decoded.isEmpty) {
        throw Exception('Failed to decode nsec: invalid bech32 format');
      }

      final hexPrivkey = decoded[0]; // First element is the hex key
      final prefix = decoded.length > 1 ? decoded[1] : null;

      // Validate that the prefix is 'nsec'
      if (prefix != 'nsec') {
        throw Exception('Invalid key type: expected nsec, got $prefix');
      }

      // Validate hex format (64 characters)
      if (hexPrivkey.length != 64) {
        throw Exception('Invalid private key length: expected 64 characters, got ${hexPrivkey.length}');
      }

      // Store the hex private key
      await _storage.write(key: _nostrPrivateKeyKey, value: hexPrivkey);

      // Derive public key from private key
      final publicKey = Bip340.getPublicKey(hexPrivkey);

      // Create bech32 formats
      final privateKeyBech32 = Helpers.encodeBech32(hexPrivkey, 'nsec');
      final publicKeyBech32 = Helpers.encodeBech32(publicKey, 'npub');

      _cachedKeyPair = KeyPair(hexPrivkey, publicKey, privateKeyBech32, publicKeyBech32);
      Log.info('Successfully imported nsec key with public key: $publicKeyBech32');
      return _cachedKeyPair!;
    } catch (e) {
      Log.error('Error importing nsec key', e);
      rethrow;
    }
  }

  /// Import key from hex private key
  /// Validates the hex format and stores it
  /// Returns the KeyPair with both hex and bech32 formats
  Future<KeyPair> importHexPrivateKey(String hexPrivkey) async {
    Log.info('Importing key from hex private key');

    try {
      // Validate hex format (64 characters, valid hex)
      if (hexPrivkey.length != 64) {
        throw Exception('Invalid private key length: expected 64 characters, got ${hexPrivkey.length}');
      }

      // Validate that it's valid hex
      final hexRegex = RegExp(r'^[0-9a-fA-F]{64}$');
      if (!hexRegex.hasMatch(hexPrivkey)) {
        throw Exception('Invalid hex format: must be 64 hexadecimal characters');
      }

      // Store the hex private key
      await _storage.write(key: _nostrPrivateKeyKey, value: hexPrivkey.toLowerCase());

      // Derive public key from private key
      final publicKey = Bip340.getPublicKey(hexPrivkey);

      // Create bech32 formats
      final privateKeyBech32 = Helpers.encodeBech32(hexPrivkey, 'nsec');
      final publicKeyBech32 = Helpers.encodeBech32(publicKey, 'npub');

      _cachedKeyPair = KeyPair(hexPrivkey.toLowerCase(), publicKey, privateKeyBech32, publicKeyBech32);
      Log.info('Successfully imported hex private key with public key: $publicKeyBech32');
      return _cachedKeyPair!;
    } catch (e) {
      Log.error('Error importing hex private key', e);
      rethrow;
    }
  }

  /// Placeholder for bunker URL login (NIP-46)
  /// Currently not supported by NDK 0.5.1
  /// Throws UnimplementedError
  Future<KeyPair?> loginWithBunker(String bunkerUrl) async {
    Log.info('Attempted bunker login with URL: $bunkerUrl');
    throw UnimplementedError(
      'Bunker URL login (NIP-46) is not yet supported. '
      'Please use nsec or hex private key instead.',
    );
  }
}
=======
}
>>>>>>> 811aeb15
<|MERGE_RESOLUTION|>--- conflicted
+++ resolved
@@ -183,7 +183,6 @@
       senderPubkey, // Already in hex format
     );
   }
-<<<<<<< HEAD
 
   /// Import key from nsec (bech32 format)
   /// Decodes the bech32 nsec string to hex, validates it, and stores it
@@ -277,7 +276,4 @@
       'Please use nsec or hex private key instead.',
     );
   }
-}
-=======
-}
->>>>>>> 811aeb15
+}