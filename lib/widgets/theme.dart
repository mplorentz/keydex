--- conflicted
+++ resolved
@@ -450,134 +450,6 @@
         fontWeight: FontWeight.w600,
         fontSize: 22,
         height: 24 / 18,
-<<<<<<< HEAD
-        color: Color(0xFF21271C)),
-    titleMedium:
-        TextStyle(fontFamily: 'Archivo', fontWeight: FontWeight.w600, color: Color(0xFF21271C)),
-    titleSmall:
-        TextStyle(fontFamily: 'Archivo', fontWeight: FontWeight.w600, color: Color(0xFF21271C)),
-  ),
-  visualDensity: VisualDensity.adaptivePlatformDensity,
-);
-
-/// Keydex v3 theme - Stark black and white with subtle shadows
-/// Light and dark variants that match system theme
-ThemeData keydex3(Brightness brightness) {
-  final isDark = brightness == Brightness.dark;
-
-  // Color definitions
-  final scaffoldBg = isDark ? const Color(0xFF0e0c0d) : const Color(0xFFf4f4f4);
-  final primaryText = isDark ? const Color(0xFFf4f4f4) : const Color(0xFF0e0c0d);
-  final secondaryText = isDark ? const Color(0xFF808080) : const Color(0xFF808080);
-  final dividerColor = isDark ? const Color(0xFF333333) : const Color(0xFFE0E0E0);
-  final surface = isDark ? const Color(0xFF1A1A1A) : const Color(0xFFFAFAFA);
-  // More subtle button colors - medium grays instead of pure white/black
-  final buttonBg = isDark ? const Color(0xFF404040) : const Color(0xFF808080);
-  final buttonText = isDark ? const Color(0xFFf4f4f4) : const Color(0xFFf4f4f4);
-  const error = Color(0xFFBA1A1A);
-
-  return ThemeData(
-    useMaterial3: true,
-    brightness: brightness,
-    scaffoldBackgroundColor: scaffoldBg,
-    primaryColor: buttonBg,
-
-    colorScheme: ColorScheme.fromSeed(
-      seedColor: buttonBg,
-      brightness: brightness,
-    ).copyWith(
-      primary: buttonBg,
-      onPrimary: buttonText,
-      secondary: secondaryText,
-      onSecondary: primaryText,
-      surface: surface,
-      onSurface: primaryText,
-      surfaceContainer: surface,
-      outline: dividerColor,
-      error: error,
-      onError: scaffoldBg,
-    ),
-
-    // Typography: Archivo for titles, Fira Sans for body
-    fontFamily: 'FiraSans',
-    textTheme: TextTheme(
-      displayLarge: TextStyle(
-        fontFamily: 'Archivo',
-        fontWeight: FontWeight.w700,
-        color: primaryText,
-      ),
-      displayMedium: TextStyle(
-        fontFamily: 'Archivo',
-        fontWeight: FontWeight.w700,
-        color: primaryText,
-      ),
-      displaySmall: TextStyle(
-        fontFamily: 'Archivo',
-        fontWeight: FontWeight.w700,
-        fontSize: 28,
-        height: 36 / 28,
-        color: primaryText,
-      ),
-      headlineLarge: TextStyle(
-        fontFamily: 'Archivo',
-        fontWeight: FontWeight.w600,
-        color: primaryText,
-      ),
-      headlineMedium: TextStyle(
-        fontFamily: 'Archivo',
-        fontWeight: FontWeight.w600,
-        color: primaryText,
-      ),
-      headlineSmall: TextStyle(
-        fontFamily: 'Archivo',
-        fontWeight: FontWeight.w500,
-        color: primaryText,
-      ),
-      bodyLarge: TextStyle(
-        fontFamily: 'FiraSans',
-        fontWeight: FontWeight.w500,
-        fontSize: 14,
-        height: 22 / 14,
-        color: primaryText,
-      ),
-      bodyMedium: TextStyle(
-        fontFamily: 'FiraSans',
-        fontWeight: FontWeight.w400,
-        fontSize: 14,
-        height: 20 / 14,
-        color: primaryText,
-      ),
-      bodySmall: TextStyle(
-        fontFamily: 'FiraSans',
-        fontWeight: FontWeight.w400,
-        fontSize: 12,
-        height: 16 / 12,
-        color: secondaryText,
-      ),
-      labelSmall: TextStyle(
-        fontFamily: 'FiraSans',
-        fontWeight: FontWeight.w500,
-        fontSize: 12,
-        height: 16 / 12,
-        color: secondaryText,
-      ),
-      labelMedium: TextStyle(
-        fontFamily: 'FiraSans',
-        fontWeight: FontWeight.w600,
-        color: primaryText,
-      ),
-      labelLarge: TextStyle(
-        fontFamily: 'FiraSans',
-        fontWeight: FontWeight.w600,
-        color: primaryText,
-      ),
-      titleLarge: TextStyle(
-        fontFamily: 'Archivo',
-        fontWeight: FontWeight.w600,
-        fontSize: 22,
-        height: 24 / 18,
-=======
->>>>>>> 811aeb15
         color: primaryText,
       ),
       titleMedium: TextStyle(
@@ -597,12 +469,8 @@
       backgroundColor: scaffoldBg,
       foregroundColor: primaryText,
       elevation: 0,
-<<<<<<< HEAD
-      surfaceTintColor: Colors.transparent, // Prevent bluish tint when scrolling
-=======
       surfaceTintColor:
           Colors.transparent, // Prevent bluish tint when scrolling
->>>>>>> 811aeb15
       toolbarHeight: 100.0,
       titleSpacing: 32.0,
       leadingWidth: 32.0,
@@ -620,13 +488,7 @@
       surfaceTintColor: Colors.transparent,
       elevation: 0,
       margin: EdgeInsets.zero,
-<<<<<<< HEAD
-      shape: RoundedRectangleBorder(
-        borderRadius: BorderRadius.circular(4),
-      ),
-=======
       shape: RoundedRectangleBorder(borderRadius: BorderRadius.circular(4)),
->>>>>>> 811aeb15
     ),
 
     // Input fields: subtle borders
@@ -670,19 +532,11 @@
         backgroundColor: buttonBg,
         foregroundColor: buttonText,
         padding: const EdgeInsets.symmetric(horizontal: 16, vertical: 12),
-<<<<<<< HEAD
-        shape: RoundedRectangleBorder(
-          borderRadius: BorderRadius.circular(12),
-        ),
-        elevation: 2, // Subtle shadow
-        shadowColor: isDark ? buttonBg.withValues(alpha: 0.1) : buttonBg.withValues(alpha: 0.1),
-=======
         shape: RoundedRectangleBorder(borderRadius: BorderRadius.circular(12)),
         elevation: 2, // Subtle shadow
         shadowColor: isDark
             ? buttonBg.withValues(alpha: 0.1)
             : buttonBg.withValues(alpha: 0.1),
->>>>>>> 811aeb15
       ),
     ),
 
@@ -691,13 +545,7 @@
       style: OutlinedButton.styleFrom(
         foregroundColor: primaryText,
         side: BorderSide(color: primaryText, width: 1),
-<<<<<<< HEAD
-        shape: RoundedRectangleBorder(
-          borderRadius: BorderRadius.circular(12),
-        ),
-=======
         shape: RoundedRectangleBorder(borderRadius: BorderRadius.circular(12)),
->>>>>>> 811aeb15
         padding: const EdgeInsets.symmetric(horizontal: 16, vertical: 12),
       ),
     ),
@@ -706,13 +554,7 @@
     textButtonTheme: TextButtonThemeData(
       style: TextButton.styleFrom(
         foregroundColor: primaryText,
-<<<<<<< HEAD
-        shape: RoundedRectangleBorder(
-          borderRadius: BorderRadius.circular(12),
-        ),
-=======
         shape: RoundedRectangleBorder(borderRadius: BorderRadius.circular(12)),
->>>>>>> 811aeb15
         padding: const EdgeInsets.symmetric(horizontal: 12, vertical: 10),
       ),
     ),
@@ -727,13 +569,7 @@
     // List tiles
     listTileTheme: ListTileThemeData(
       contentPadding: const EdgeInsets.symmetric(horizontal: 16, vertical: 16),
-<<<<<<< HEAD
-      shape: RoundedRectangleBorder(
-        borderRadius: BorderRadius.circular(4),
-      ),
-=======
       shape: RoundedRectangleBorder(borderRadius: BorderRadius.circular(4)),
->>>>>>> 811aeb15
       iconColor: primaryText, // Icons use primary text color for high contrast
       textColor: primaryText,
       titleTextStyle: TextStyle(
@@ -759,13 +595,9 @@
     // Snackbar
     snackBarTheme: SnackBarThemeData(
       behavior: SnackBarBehavior.floating,
-<<<<<<< HEAD
-      backgroundColor: isDark ? const Color(0xFF1A1A1A) : const Color(0xFF2C2C2C),
-=======
       backgroundColor: isDark
           ? const Color(0xFF1A1A1A)
           : const Color(0xFF2C2C2C),
->>>>>>> 811aeb15
       contentTextStyle: const TextStyle(
         color: Color(0xFFf4f4f4), // Light text for dark snackbar backgrounds
         fontFamily: 'FiraSans',
