import 'dart:io' show Platform;
import 'package:flutter/foundation.dart' show kIsWeb;
import 'package:flutter/material.dart';

/// A full-width button with an icon and text in a row layout
class RowButton extends StatelessWidget {
  final VoidCallback? onPressed; // Nullable for disabled state
  final IconData icon;
  final String text;
  final Color? backgroundColor;
  final Color? foregroundColor;
  final double? iconSize;
  final TextStyle? textStyle;
  final EdgeInsets? padding;
  final bool
  addBottomSafeArea; // Whether to add bottom safe area padding on iOS

  const RowButton({
    super.key,
    required this.onPressed,
    required this.icon,
    required this.text,
    this.backgroundColor,
    this.foregroundColor,
    this.iconSize = 24,
    this.textStyle,
    this.padding = const EdgeInsets.symmetric(vertical: 20, horizontal: 20),
    this.addBottomSafeArea =
        false, // Default to false, set to true for bottom buttons
  });

  @override
  Widget build(BuildContext context) {
    final theme = Theme.of(context);
    final isDisabled = onPressed == null;
    final isDark = theme.brightness == Brightness.dark;

    // Get theme colors for buttons - use outlined style with subtle fill
    final borderColor = theme.colorScheme.primary;
<<<<<<< HEAD
    final textColor = theme.colorScheme.onSurface; // Use onSurface for better contrast
    // Very subtle background fill
    final subtleFill =
        isDark ? borderColor.withValues(alpha: 0.1) : borderColor.withValues(alpha: 0.05);

    // Disabled colors: use gray that works in both light and dark
    final disabledBorder = isDark ? const Color(0xFF404040) : const Color(0xFFC0C0C0);
    final disabledText = isDark ? const Color(0xFF808080) : const Color(0xFF808080);
    final disabledFill =
        isDark ? disabledBorder.withValues(alpha: 0.1) : disabledBorder.withValues(alpha: 0.05);

    // Effective colors
    final effectiveBorderColor = isDisabled ? disabledBorder : (backgroundColor ?? borderColor);
    final effectiveForegroundColor = isDisabled ? disabledText : (foregroundColor ?? textColor);
    final effectiveFill = isDisabled ? disabledFill : subtleFill;

    // Subtle shadow for enabled buttons
    final shadowColor =
        isDark ? borderColor.withValues(alpha: 0.1) : borderColor.withValues(alpha: 0.1);
=======
    final textColor =
        theme.colorScheme.onSurface; // Use onSurface for better contrast
    // Very subtle background fill
    final subtleFill = isDark
        ? borderColor.withValues(alpha: 0.1)
        : borderColor.withValues(alpha: 0.05);

    // Disabled colors: use gray that works in both light and dark
    final disabledBorder = isDark
        ? const Color(0xFF404040)
        : const Color(0xFFC0C0C0);
    final disabledText = isDark
        ? const Color(0xFF808080)
        : const Color(0xFF808080);
    final disabledFill = isDark
        ? disabledBorder.withValues(alpha: 0.1)
        : disabledBorder.withValues(alpha: 0.05);

    // Effective colors
    final effectiveBorderColor = isDisabled
        ? disabledBorder
        : (backgroundColor ?? borderColor);
    final effectiveForegroundColor = isDisabled
        ? disabledText
        : (foregroundColor ?? textColor);
    final effectiveFill = isDisabled ? disabledFill : subtleFill;

    // Subtle shadow for enabled buttons
    final shadowColor = isDark
        ? borderColor.withValues(alpha: 0.1)
        : borderColor.withValues(alpha: 0.1);
>>>>>>> 811aeb15

    // Add bottom safe area padding on iOS devices with home indicator
    // Note: Platform.isIOS is not available on web, so check kIsWeb first
    final bottomSafeArea = addBottomSafeArea && !kIsWeb && Platform.isIOS
        ? 8.0
        : 0.0;

    // Calculate effective padding with safe area
    final effectivePadding = padding != null
        ? padding!.copyWith(bottom: padding!.bottom + bottomSafeArea)
        : EdgeInsets.only(
            top: 20,
            bottom: 20 + bottomSafeArea,
            left: 20,
            right: 20,
          );

    return InkWell(
      onTap: onPressed,
      child: Opacity(
        opacity: isDisabled ? 0.6 : 1.0,
        child: Container(
          width: double.infinity,
          padding: effectivePadding,
          decoration: BoxDecoration(
            color: effectiveFill, // Subtle background fill
<<<<<<< HEAD
            border: Border.all(
              color: effectiveBorderColor,
              width: 0.5,
            ),
=======
            border: Border.all(color: effectiveBorderColor, width: 0.5),
>>>>>>> 811aeb15
            boxShadow: isDisabled
                ? null
                : [
                    BoxShadow(
                      color: shadowColor,
                      blurRadius: 4,
                      offset: const Offset(0, 2),
                    ),
                  ],
          ),
          child: Row(
            mainAxisAlignment: MainAxisAlignment.start,
            children: [
              Icon(icon, color: effectiveForegroundColor, size: iconSize),
              const SizedBox(width: 12),
              Text(
                text,
                style:
                    textStyle ??
                    theme.textTheme.titleLarge?.copyWith(
                      color: effectiveForegroundColor,
                      fontWeight: FontWeight.bold,
                    ),
              ),
            ],
          ),
        ),
      ),
    );
  }
}<|MERGE_RESOLUTION|>--- conflicted
+++ resolved
@@ -37,27 +37,6 @@
 
     // Get theme colors for buttons - use outlined style with subtle fill
     final borderColor = theme.colorScheme.primary;
-<<<<<<< HEAD
-    final textColor = theme.colorScheme.onSurface; // Use onSurface for better contrast
-    // Very subtle background fill
-    final subtleFill =
-        isDark ? borderColor.withValues(alpha: 0.1) : borderColor.withValues(alpha: 0.05);
-
-    // Disabled colors: use gray that works in both light and dark
-    final disabledBorder = isDark ? const Color(0xFF404040) : const Color(0xFFC0C0C0);
-    final disabledText = isDark ? const Color(0xFF808080) : const Color(0xFF808080);
-    final disabledFill =
-        isDark ? disabledBorder.withValues(alpha: 0.1) : disabledBorder.withValues(alpha: 0.05);
-
-    // Effective colors
-    final effectiveBorderColor = isDisabled ? disabledBorder : (backgroundColor ?? borderColor);
-    final effectiveForegroundColor = isDisabled ? disabledText : (foregroundColor ?? textColor);
-    final effectiveFill = isDisabled ? disabledFill : subtleFill;
-
-    // Subtle shadow for enabled buttons
-    final shadowColor =
-        isDark ? borderColor.withValues(alpha: 0.1) : borderColor.withValues(alpha: 0.1);
-=======
     final textColor =
         theme.colorScheme.onSurface; // Use onSurface for better contrast
     // Very subtle background fill
@@ -89,7 +68,6 @@
     final shadowColor = isDark
         ? borderColor.withValues(alpha: 0.1)
         : borderColor.withValues(alpha: 0.1);
->>>>>>> 811aeb15
 
     // Add bottom safe area padding on iOS devices with home indicator
     // Note: Platform.isIOS is not available on web, so check kIsWeb first
@@ -116,14 +94,7 @@
           padding: effectivePadding,
           decoration: BoxDecoration(
             color: effectiveFill, // Subtle background fill
-<<<<<<< HEAD
-            border: Border.all(
-              color: effectiveBorderColor,
-              width: 0.5,
-            ),
-=======
             border: Border.all(color: effectiveBorderColor, width: 0.5),
->>>>>>> 811aeb15
             boxShadow: isDisabled
                 ? null
                 : [
