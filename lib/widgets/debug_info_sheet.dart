--- conflicted
+++ resolved
@@ -8,92 +8,6 @@
 class DebugInfoSheet extends ConsumerWidget {
   const DebugInfoSheet({super.key});
 
-<<<<<<< HEAD
-=======
-  Future<void> _clearAllData(BuildContext context, WidgetRef ref) async {
-    // Show confirmation dialog
-    final confirmed = await showDialog<bool>(
-      context: context,
-      builder: (context) => AlertDialog(
-        title: const Text('Clear All Data?'),
-        content: const Text(
-          'This will permanently delete:\n'
-          '• All vaults\n'
-          '• All vault keys\n'
-          '• All recovery requests\n'
-          '• All relay configurations\n'
-          '• Your Nostr keys\n\n'
-          'This action cannot be undone!',
-        ),
-        actions: [
-          TextButton(onPressed: () => Navigator.pop(context, false), child: const Text('Cancel')),
-          TextButton(
-            onPressed: () => Navigator.pop(context, true),
-            style: TextButton.styleFrom(foregroundColor: Colors.red),
-            child: const Text('DELETE ALL'),
-          ),
-        ],
-      ),
-    );
-
-    if (confirmed != true || !context.mounted) return;
-
-    try {
-      ScaffoldMessenger.of(context).showSnackBar(
-        const SnackBar(content: Text('Clearing all data...'), duration: Duration(seconds: 2)),
-      );
-
-      // Clear all services using providers
-      await ref.read(vaultRepositoryProvider).clearAll();
-      await ref.read(vaultShareServiceProvider).clearAll();
-      await ref.read(recoveryServiceProvider).clearAll();
-      await ref.read(relayScanServiceProvider).clearAll();
-      await ref.read(loginServiceProvider).clearStoredKeys();
-
-      // Invalidate the cached key providers so they'll re-fetch
-      ref.invalidate(currentPublicKeyProvider);
-      ref.invalidate(currentPublicKeyBech32Provider);
-      ref.invalidate(isLoggedInProvider);
-
-      Log.info('All app data cleared successfully');
-
-      if (!context.mounted) return;
-
-      ScaffoldMessenger.of(context).showSnackBar(
-        const SnackBar(
-          content: Text('All data cleared! Returning to onboarding...'),
-          duration: Duration(seconds: 2),
-          backgroundColor: Colors.green,
-        ),
-      );
-
-      // Refresh providers to pick up the cleared state
-      ref.invalidate(vaultListProvider);
-      ref.invalidate(currentPublicKeyProvider);
-      ref.invalidate(currentPublicKeyBech32Provider);
-      ref.invalidate(isLoggedInProvider);
-
-      // Close the debug sheet
-      Navigator.of(context).pop();
-
-      // Wait a moment for snackbar to show, then navigate to root
-      // This will trigger the main app to rebuild and show onboarding
-      await Future.delayed(const Duration(milliseconds: 500));
-      if (!context.mounted) return;
-
-      // Pop all routes to get back to the root, which will show onboarding
-      Navigator.of(context).popUntil((route) => route.isFirst);
-    } catch (e) {
-      Log.error('Error clearing all data', e);
-      if (!context.mounted) return;
-
-      ScaffoldMessenger.of(context).showSnackBar(
-        SnackBar(content: Text('Error clearing data: $e'), backgroundColor: Colors.red),
-      );
-    }
-  }
-
->>>>>>> 9dfb5242
   @override
   Widget build(BuildContext context, WidgetRef ref) {
     // Watch both key providers
