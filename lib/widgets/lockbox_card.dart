import 'package:flutter/material.dart';
import 'package:flutter_riverpod/flutter_riverpod.dart';
import 'package:ndk/shared/nips/nip01/helpers.dart';
import '../models/lockbox.dart';
import '../providers/key_provider.dart';
import '../screens/lockbox_detail_screen.dart';

class LockboxCard extends ConsumerWidget {
  final Lockbox lockbox;

  const LockboxCard({super.key, required this.lockbox});

  String _getOwnerDisplayText(String? currentPubkey) {
    if (currentPubkey == null) {
      return Helpers.encodeBech32(lockbox.ownerPubkey, 'npub');
    }
    if (currentPubkey == lockbox.ownerPubkey) {
      return 'You';
    }
    if (lockbox.ownerName != null && lockbox.ownerName!.isNotEmpty) {
      return lockbox.ownerName!;
    }
    return Helpers.encodeBech32(lockbox.ownerPubkey, 'npub');
  }

  @override
  Widget build(BuildContext context, WidgetRef ref) {
    final theme = Theme.of(context);
    final textTheme = theme.textTheme;

    // Determine icon based on lockbox state
    IconData stateIcon;
    Color? iconColor;

    switch (lockbox.state) {
      case LockboxState.recovery:
        stateIcon = Icons.refresh;
        break;
      case LockboxState.owned:
        stateIcon = Icons.lock_open;
        break;
      case LockboxState.keyHolder:
        stateIcon = Icons.key;
        break;
      case LockboxState.awaitingKey:
        stateIcon = Icons.hourglass_empty;
        break;
    }

    // Get current user's pubkey and determine owner display
    final currentPubkeyAsync = ref.watch(currentPublicKeyProvider);
    final currentPubkey = currentPubkeyAsync.maybeWhen(
      data: (pubkey) => pubkey,
      orElse: () => null,
    );
    final ownerDisplayText = _getOwnerDisplayText(currentPubkey);
    // Use monospace font only for npub display (not for names or "You")
    final isNpubDisplay = ownerDisplayText.startsWith('npub');

    return Card(
      margin: const EdgeInsets.only(bottom: 8),
      child: InkWell(
        onTap: () {
          Navigator.push(
            context,
            MaterialPageRoute(
              builder: (context) => LockboxDetailScreen(lockboxId: lockbox.id),
            ),
          );
        },
        child: Padding(
          padding: const EdgeInsets.symmetric(horizontal: 16, vertical: 16),
          child: Row(
            children: [
              // Icon container with state-based icon
              Container(
                width: 48,
                height: 48,
                decoration: BoxDecoration(
                  color: theme.colorScheme.surfaceContainer,
                  borderRadius: BorderRadius.circular(8),
                ),
<<<<<<< HEAD
                child: Icon(stateIcon, color: iconColor ?? theme.colorScheme.onSurface, size: 24),
=======
                child: Icon(
                  stateIcon,
                  color: iconColor ?? theme.colorScheme.onSurface,
                  size: 24,
                ),
>>>>>>> 811aeb15
              ),
              const SizedBox(width: 16),
              // Content
              Expanded(
                child: Column(
                  crossAxisAlignment: CrossAxisAlignment.start,
                  children: [
                    Text(
                      lockbox.name,
                      style: textTheme.titleMedium?.copyWith(
                        fontWeight: FontWeight.bold,
                      ),
                    ),
                    const SizedBox(height: 4),
                    Text(
                      "Owner: $ownerDisplayText",
                      style: textTheme.bodySmall?.copyWith(
                        fontFamily: isNpubDisplay ? 'RobotoMono' : null,
                      ),
                      maxLines: 1,
                      overflow: TextOverflow.ellipsis,
                    ),
                  ],
                ),
              ),
              const SizedBox(width: 12),
              // Date on the right
              Column(
                crossAxisAlignment: CrossAxisAlignment.end,
                children: [
                  Icon(
                    Icons.arrow_forward_ios,
                    size: 16,
                    color: theme.colorScheme.secondary,
                  ),
                  const SizedBox(height: 8),
                ],
              ),
            ],
          ),
        ),
      ),
    );
  }
}<|MERGE_RESOLUTION|>--- conflicted
+++ resolved
@@ -80,15 +80,11 @@
                   color: theme.colorScheme.surfaceContainer,
                   borderRadius: BorderRadius.circular(8),
                 ),
-<<<<<<< HEAD
-                child: Icon(stateIcon, color: iconColor ?? theme.colorScheme.onSurface, size: 24),
-=======
                 child: Icon(
                   stateIcon,
                   color: iconColor ?? theme.colorScheme.onSurface,
                   size: 24,
                 ),
->>>>>>> 811aeb15
               ),
               const SizedBox(width: 16),
               // Content
