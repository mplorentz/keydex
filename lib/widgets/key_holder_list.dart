import 'package:flutter/material.dart';
import 'package:flutter_riverpod/flutter_riverpod.dart';
import 'package:ndk/shared/nips/nip01/helpers.dart';
import '../models/lockbox.dart';
import '../models/key_holder.dart';
import '../models/key_holder_status.dart';
import '../providers/lockbox_provider.dart';
import '../providers/key_provider.dart';
import '../screens/backup_config_screen.dart';

/// Widget for displaying list of key holders who have shards
class KeyHolderList extends ConsumerWidget {
  final String lockboxId;

  const KeyHolderList({super.key, required this.lockboxId});

  @override
  Widget build(BuildContext context, WidgetRef ref) {
    final lockboxAsync = ref.watch(lockboxProvider(lockboxId));
    final currentPubkeyAsync = ref.watch(currentPublicKeyProvider);

    return lockboxAsync.when(
      loading: () => const Card(
        child: Padding(
          padding: EdgeInsets.all(16),
          child: Center(child: CircularProgressIndicator()),
        ),
      ),
      error: (error, stack) => Card(
        child: Padding(
          padding: const EdgeInsets.all(16),
          child: Column(
            crossAxisAlignment: CrossAxisAlignment.start,
            children: [
              Row(
                children: [
                  Icon(Icons.people, color: Theme.of(context).primaryColor),
                  const SizedBox(width: 8),
                  Text(
                    'Stewards',
                    style: Theme.of(context).textTheme.titleMedium?.copyWith(
                      color: Theme.of(context).primaryColor,
                    ),
                  ),
                ],
              ),
              const SizedBox(height: 8),
              Text(
                'Error loading stewards: $error',
                style: TextStyle(color: Colors.red[600]),
              ),
            ],
          ),
        ),
      ),
      data: (lockbox) {
        if (lockbox == null) {
          return const Card(
            child: Padding(
              padding: EdgeInsets.all(16),
              child: Text('Vault not found'),
            ),
          );
        }

        return currentPubkeyAsync.when(
          loading: () => const Card(
            child: Padding(
              padding: EdgeInsets.all(16),
              child: Center(child: CircularProgressIndicator()),
            ),
          ),
          error: (error, stack) => Card(
            child: Padding(
              padding: const EdgeInsets.all(16),
              child: Text('Error loading user info: $error'),
            ),
          ),
          data: (currentPubkey) =>
              _buildKeyHolderContent(context, ref, lockbox, currentPubkey),
        );
      },
    );
  }

  Widget _buildKeyHolderContent(
    BuildContext context,
    WidgetRef ref,
    Lockbox lockbox,
    String? currentPubkey,
  ) {
    final keyHolders = _extractKeyHolders(lockbox, currentPubkey);

    final theme = Theme.of(context);
    final colorScheme = theme.colorScheme;

    return Container(
      width: double.infinity,
      color: colorScheme.surfaceContainer,
      padding: const EdgeInsets.all(16),
      child: Column(
        crossAxisAlignment: CrossAxisAlignment.start,
        children: [
          Row(
            children: [
              const SizedBox(width: 4),
              Icon(Icons.people, color: colorScheme.onSurface),
              const SizedBox(width: 8),
              Text(
                'Stewards',
                style: theme.textTheme.titleMedium?.copyWith(
                  color: colorScheme.onSurface,
                ),
              ),
              const Spacer(),
              // Only show settings button for owner
              if (currentPubkey != null && currentPubkey == lockbox.ownerPubkey)
                InkWell(
                  onTap: () {
                    Navigator.push(
                      context,
                      MaterialPageRoute(
                        builder: (context) =>
                            BackupConfigScreen(lockboxId: lockbox.id),
                      ),
                    );
                  },
                  borderRadius: BorderRadius.circular(20),
                  child: Container(
                    width: 40,
                    height: 40,
                    decoration: BoxDecoration(
                      color: colorScheme.onSurface.withValues(alpha: 0.1),
                      borderRadius: BorderRadius.circular(20),
                    ),
                    child: Icon(
                      Icons.settings,
                      color: colorScheme.onSurface,
                      size: 20,
                    ),
                  ),
                ),
            ],
          ),
          const SizedBox(height: 16),
          if (keyHolders.isEmpty) ...[
            // Empty state
            Center(
              child: Column(
                children: [
                  Icon(
                    Icons.key_off,
                    size: 48,
                    color: colorScheme.onSurface.withValues(alpha: 0.6),
                  ),
                  const SizedBox(height: 8),
                  Text(
                    'No stewards configured',
                    style: theme.textTheme.bodyLarge?.copyWith(
                      color: colorScheme.onSurface,
                    ),
                  ),
                  const SizedBox(height: 4),
                  Text(
                    'Change backup settings to add stewards',
                    style: theme.textTheme.bodySmall?.copyWith(
                      color: colorScheme.onSurface.withValues(alpha: 0.7),
                    ),
                  ),
                ],
              ),
            ),
          ] else ...[
            // Key holder list with dividers
            Column(
              children: [
                for (int i = 0; i < keyHolders.length; i++) ...[
                  _buildKeyHolderItem(context, keyHolders[i]),
                  if (i < keyHolders.length - 1) const Divider(height: 1),
                ],
              ],
            ),
          ],
        ],
      ),
    );
  }

  Widget _buildKeyHolderItem(BuildContext context, KeyHolderInfo keyHolder) {
    final theme = Theme.of(context);
    final colorScheme = theme.colorScheme;

    return Container(
      margin: const EdgeInsets.only(bottom: 4),
      padding: const EdgeInsets.all(12),
<<<<<<< HEAD
      decoration: BoxDecoration(
        color: colorScheme.surfaceContainer,
      ),
=======
      decoration: BoxDecoration(color: colorScheme.surfaceContainer),
>>>>>>> 811aeb15
      child: Row(
        children: [
          CircleAvatar(
            backgroundColor: colorScheme.onSurface.withValues(alpha: 0.1),
            child: Icon(
              keyHolder.isOwner ? Icons.person : Icons.key,
              color: colorScheme.onSurface,
              size: 20,
            ),
          ),
          const SizedBox(width: 12),
          Expanded(
            child: Column(
              crossAxisAlignment: CrossAxisAlignment.start,
              children: [
                Row(
                  children: [
                    Expanded(
                      child: Text(
                        keyHolder.displayName ??
                            (keyHolder.pubkey != null
                                ? Helpers.encodeBech32(
                                    keyHolder.pubkey!,
                                    'npub',
                                  )
                                : 'Unknown'),
                        style: theme.textTheme.bodyMedium?.copyWith(
                          fontWeight: FontWeight.bold,
                          color: colorScheme.onSurface,
                        ),
                        maxLines: 1,
                        overflow: TextOverflow.ellipsis,
                        softWrap: false,
                      ),
                    ),
                  ],
                ),
                if (keyHolder.isOwner) ...[
                  Text(
                    'Owner',
                    style: theme.textTheme.bodySmall?.copyWith(
                      color: colorScheme.onSurface.withValues(alpha: 0.8),
                      fontWeight: FontWeight.w500,
                    ),
                  ),
                ] else if (keyHolder.status != null) ...[
                  Text(
                    keyHolder.status!.label,
                    style: theme.textTheme.bodySmall?.copyWith(
                      color: colorScheme.onSurface.withValues(alpha: 0.7),
                    ),
                  ),
                ],
              ],
            ),
          ),
        ],
      ),
    );
  }

  /// Extract key holders from lockbox shard data
  List<KeyHolderInfo> _extractKeyHolders(
    Lockbox lockbox,
    String? currentPubkey,
  ) {
    // NEW: Try backupConfig first (owner will have this)
    if (lockbox.backupConfig != null) {
      final keyHolders = lockbox.backupConfig!.keyHolders.map((kh) {
        final isCurrentUser =
            currentPubkey != null && kh.pubkey == currentPubkey;
        final displayName = isCurrentUser
            ? 'You (${kh.displayName})'
            : kh.displayName;
        return KeyHolderInfo(
          pubkey: kh.pubkey,
          displayName: displayName,
          isOwner: kh.pubkey != null && kh.pubkey == lockbox.ownerPubkey,
          status: kh.status, // Use actual status from KeyHolder model
        );
      }).toList();

      // Sort: owner first, then others
      keyHolders.sort((a, b) {
        if (a.isOwner && !b.isOwner) return -1;
        if (!a.isOwner && b.isOwner) return 1;
        return 0;
      });

      return keyHolders;
    }

    // FALLBACK: Use shard peers (key holder perspective)
    if (lockbox.shards.isEmpty) {
      return [];
    }

    final shard = lockbox.shards.first;
    final keyHolders = <KeyHolderInfo>[];

    // Add owner first if ownerName is available
    if (shard.ownerName != null) {
      final isCurrentUser =
          currentPubkey != null && shard.creatorPubkey == currentPubkey;
      final ownerDisplayName = isCurrentUser
          ? 'You (${shard.ownerName})'
          : shard.ownerName;
      keyHolders.add(
        KeyHolderInfo(
          pubkey: shard.creatorPubkey,
          displayName: ownerDisplayName,
          isOwner: true,
          status: KeyHolderStatus.holdingKey,
        ),
      );
    }

    // Add peers (key holders) - now a list of maps with name and pubkey
    if (shard.peers != null) {
      for (final peer in shard.peers!) {
        final peerPubkey = peer['pubkey'];
        final peerName = peer['name'];
        if (peerPubkey == null) continue;

        final isCurrentUser =
            currentPubkey != null && peerPubkey == currentPubkey;
        final displayName = isCurrentUser && peerName != null
            ? 'You ($peerName)'
            : peerName;

        keyHolders.add(
          KeyHolderInfo(
            pubkey: peerPubkey,
            displayName: displayName,
            isOwner: peerPubkey == lockbox.ownerPubkey,
            status: KeyHolderStatus
                .holdingKey, // Default for key holders with shards
          ),
        );
      }
    }

    // Sort: owner first, then others
    keyHolders.sort((a, b) {
      if (a.isOwner && !b.isOwner) return -1;
      if (!a.isOwner && b.isOwner) return 1;
      return 0;
    });

    return keyHolders;
  }
}

/// Data class for key holder information
class KeyHolderInfo {
  final String? pubkey; // Nullable for invited key holders
  final String? displayName;
  final bool isOwner;
  final KeyHolderStatus? status; // Status from KeyHolder model

  KeyHolderInfo({
    this.pubkey,
    this.displayName,
    required this.isOwner,
    this.status,
  });
}<|MERGE_RESOLUTION|>--- conflicted
+++ resolved
@@ -193,13 +193,7 @@
     return Container(
       margin: const EdgeInsets.only(bottom: 4),
       padding: const EdgeInsets.all(12),
-<<<<<<< HEAD
-      decoration: BoxDecoration(
-        color: colorScheme.surfaceContainer,
-      ),
-=======
       decoration: BoxDecoration(color: colorScheme.surfaceContainer),
->>>>>>> 811aeb15
       child: Row(
         children: [
           CircleAvatar(
